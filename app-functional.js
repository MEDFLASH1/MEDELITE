// ===== CONFIGURACIÓN GLOBAL =====
const CONFIG = {
    API_BASE_URL: "https://flashcard-u10n.onrender.com/api",
    STORAGE_PREFIX: "studyingflash_",
    DEBUG: true
};

// ===== UTILIDADES GLOBALES =====
const Utils = {
    log: (message, data = null) => {
        if (CONFIG.DEBUG) {
            if (data) {
                console.log(`ℹ️ [StudyingFlash] ${message}`, data);
            } else {
                console.log(`ℹ️ [StudyingFlash] ${message}`);
            }
        }
    },
    
    error: (message, error = null) => {
        console.error(`❌ [StudyingFlash] ${message}`, error || "");
    },
    
    showNotification: (message, type = "success") => {
        // Crear notificación visual
        const notification = document.createElement("div");
        notification.className = `notification ${type}`;
        notification.textContent = message;
        notification.style.cssText = `
            position: fixed;
            top: 20px;
            right: 20px;
            background: ${type === "success" ? "#10b981" : "#ef4444"};
            color: white;
            padding: 12px 20px;
            border-radius: 8px;
            z-index: 10000;
            animation: slideIn 0.3s ease;
        `;
        
        document.body.appendChild(notification);
        
        setTimeout(() => {
            notification.remove();
        }, 3000);
    },
    
    formatDate: (date) => {
        return new Date(date).toLocaleDateString("es-ES");
    },

    // Función debounce para optimizar búsquedas
    debounce: (func, delay) => {
        let timeout;
        return function(...args) {
            const context = this;
            clearTimeout(timeout);
            timeout = setTimeout(() => func.apply(context, args), delay);
        };
    },

    generateId: () => {
        return Date.now().toString(36) + Math.random().toString(36).substr(2);
    }
};

// ===== API SERVICE =====
const ApiService = {
    // Hacer petición con fallback a localStorage
    async request(endpoint, options = {}) {
        const url = `${CONFIG.API_BASE_URL}${endpoint}`;
        
        try {
            Utils.log(`API Request: ${options.method || "GET"} ${url}`);
            
            const response = await fetch(url, {
                headers: {
                    "Content-Type": "application/json",
                    ...options.headers
                },
                ...options
            });
            
            if (!response.ok) {
                throw new Error(`HTTP ${response.status}: ${response.statusText}`);
            }
            
            const data = await response.json();
            Utils.log(`API Response:`, data);
            return data;
            
        } catch (error) {
            Utils.error(`API Error: ${endpoint}`, error);
            
            // Fallback a localStorage para desarrollo
            return this.fallbackToLocalStorage(endpoint, options);
        }
    },
    
    // Fallback cuando la API no está disponible
    fallbackToLocalStorage(endpoint, options) {
        Utils.log(`Using localStorage fallback for: ${endpoint}`);
        
        const method = options.method || "GET";
        const storageKey = `${CONFIG.STORAGE_PREFIX}${endpoint.replace(/\//g, "_")}`;
        
        switch (method) {
            case "GET":
                const stored = localStorage.getItem(storageKey);
                return stored ? JSON.parse(stored) : [];
                
            case "POST":
                const newData = JSON.parse(options.body);
                newData.id = Utils.generateId();
                newData.createdAt = new Date().toISOString();
                
                const existing = JSON.parse(localStorage.getItem(storageKey) || "[]");
                existing.push(newData);
                localStorage.setItem(storageKey, JSON.stringify(existing));
                
                return newData;
                
            case "PUT":
                // Actualizar elemento existente
                const updateData = JSON.parse(options.body);
                const allItems = JSON.parse(localStorage.getItem(storageKey) || "[]");
                const index = allItems.findIndex(item => item.id === updateData.id);
                
                if (index !== -1) {
                    allItems[index] = { ...allItems[index], ...updateData };
                    localStorage.setItem(storageKey, JSON.stringify(allItems));
                    return allItems[index];
                }
                return null;
                
            case "DELETE":
                const deleteId = endpoint.split("/").pop();
                const items = JSON.parse(localStorage.getItem(storageKey) || "[]");
                const filtered = items.filter(item => item.id !== deleteId);
                localStorage.setItem(storageKey, JSON.stringify(filtered));
                return { success: true };
                
            default:
                return null;
        }
    },

    // Métodos específicos para la API
    async get(endpoint) {
        return this.request(endpoint, { method: "GET" });
    },

    async post(endpoint, data) {
        return this.request(endpoint, {
            method: "POST",
            body: JSON.stringify(data)
        });
    },

    async put(endpoint, data) {
        return this.request(endpoint, {
            method: "PUT",
            body: JSON.stringify(data)
        });
    },

    async delete(endpoint) {
        return this.request(endpoint, { method: "DELETE" });
    }
};

// ===== CLASE PRINCIPAL (MANTENIDA DE app-functional.js) =====
class StudyingFlashApp {
    constructor() {
        this.currentSection = 'dashboard';
        this.decks = JSON.parse(localStorage.getItem('studyingflash_decks') || '[]');
        this.flashcards = JSON.parse(localStorage.getItem('studyingflash_flashcards') || '[]');
        this.stats = JSON.parse(localStorage.getItem('studyingflash_stats') || '{}');
        
        this.init();
    }

    init() {
        console.log('🚀 StudyingFlash App iniciando...');
        Utils.log('App inicializando con capacidades API');
        this.showSection('dashboard');
        this.updateStats();
        
        // Navegación principal
        document.querySelectorAll('[data-section]').forEach(link => {
            link.addEventListener('click', (e) => {
                e.preventDefault();
                const section = e.currentTarget.getAttribute('data-section');
                this.showSection(section);
            });
        });

        // Navegación Apple mobile
        document.querySelectorAll('.apple-nav-item[data-section]').forEach(link => {
            link.addEventListener('click', (e) => {
                e.preventDefault();
                const section = e.currentTarget.getAttribute('data-section');
                this.showSection(section);
                this.closeMobileMenu();
            });
        });

        // Botón crear deck
        const createDeckBtn = document.getElementById('create-deck-btn');
        if (createDeckBtn) {
            createDeckBtn.addEventListener('click', () => this.createDeck());
        }

        // Botón crear flashcard
        const createFlashcardBtn = document.getElementById('create-flashcard-btn');
        if (createFlashcardBtn) {
            createFlashcardBtn.addEventListener('click', () => this.createFlashcard());
        }

        // Menú móvil
        const mobileMenuBtn = document.getElementById('mobile-menu-btn');
        const appleMenuBtn = document.getElementById('apple-menu-btn');
        
        if (mobileMenuBtn) {
            mobileMenuBtn.addEventListener('click', () => this.toggleMobileMenu());
        }
        
        if (appleMenuBtn) {
            appleMenuBtn.addEventListener('click', () => this.toggleMobileMenu());
        }

        // Cerrar menú móvil al hacer clic fuera
        document.addEventListener('click', (e) => {
            const mobileMenu = document.querySelector('.mobile-menu');
            const menuBtn = document.getElementById('mobile-menu-btn');
            
            if (mobileMenu && mobileMenu.classList.contains('active') && 
                !mobileMenu.contains(e.target) && !menuBtn.contains(e.target)) {
                this.closeMobileMenu();
            }
        });
    }

    showSection(sectionName) {
        Utils.log(`Navegando a sección: ${sectionName}`);
        
        // Ocultar todas las secciones removiendo la clase 'active'
        document.querySelectorAll('.section').forEach(section => {
            section.classList.remove('active');
        });

        // Mostrar la sección solicitada añadiendo la clase 'active'
        const targetSection = document.getElementById(sectionName);
        if (targetSection) {
            targetSection.classList.add('active');
            this.currentSection = sectionName;
            // Cargar contenido específico de la sección
            this.loadSectionContent(sectionName);
        } else {
            Utils.error(`Sección ${sectionName} no encontrada`);
        }

        // Actualizar navegación activa
        document.querySelectorAll('[data-section]').forEach(link => {
            link.classList.remove('active');
        });
        // Marcar enlace activo
        const activeLink = document.querySelector(`[data-section="${sectionName}"]`);
        if (activeLink) {
            activeLink.classList.add('active');
        }
    }

    loadSectionContent(sectionName) {
        // Cargar contenido específico según la sección
        switch (sectionName) {
            case 'dashboard':
                this.loadDashboard();
                break;
            case 'estudiar':
                this.loadStudySection();
                break;
            case 'crear':
                this.loadCreateSection();
                break;
            case 'gestionar':
                this.loadManageSection();
                break;
            case 'ranking':
                this.loadRankingSection();
                break;
            case 'stats':
                this.loadStatsSection();
                break;
            case 'config':
                this.loadConfigSection();
                break;
            default:
                Utils.log(`Sección ${sectionName} no tiene carga específica`);
        }
    }

    toggleMobileMenu() {
        const mobileMenu = document.querySelector('.mobile-menu');
        if (mobileMenu) {
            mobileMenu.classList.toggle('active');
        }
    }

    closeMobileMenu() {
        const mobileMenu = document.querySelector('.mobile-menu');
        if (mobileMenu) {
            mobileMenu.classList.remove('active');
        }
    }

    loadDashboard() {
        Utils.log('Cargando dashboard');
        this.updateDecksList();
        this.updateStats();
    }

    loadCreateSection() {
        Utils.log('Cargando sección crear');
        this.updateDeckOptions();
    }

    loadStudySection() {
        Utils.log('Cargando sección estudiar');
        this.updateStudyDecks();
    }

    loadManageSection() {
        Utils.log('Cargando sección gestionar');
        this.updateDecksList();
    }

    loadRankingSection() {
        Utils.log('Cargando sección ranking');
        this.updateRankingSection();
    }

    loadStatsSection() {
        Utils.log('Cargando estadísticas');
        this.updateStatsSection();
    }

    loadConfigSection() {
        Utils.log('Cargando configuración');
        // Configuración específica si es necesaria
    }

    // ===== GESTIÓN DE DECKS (CON CAPACIDADES API) =====
    /**
     * Crea un nuevo deck y lo persiste en la API o en localStorage
     * @returns {Promise<void>}
     */
    async createDeck() {
        const nameInput = document.getElementById('deck-name');
        const descriptionInput = document.getElementById('deck-description');
        const publicCheckbox = document.getElementById('deck-public');
        
        if (!nameInput || !descriptionInput) {
            return;
        }

        const name = nameInput.value.trim();
        const description = descriptionInput.value.trim();
        const isPublic = publicCheckbox ? publicCheckbox.checked : false;

        if (!name) {
            Utils.showNotification('El nombre del deck es requerido', 'error');
            return;
        }

        const newDeck = {
            id: Utils.generateId(),
            name: name,
            description: description,
            isPublic: isPublic,
            createdAt: new Date().toISOString(),
            flashcards: [],
            stats: {
                total: 0,
                studied: 0,
                mastered: 0
            }
        };

        try {
            // PRIORIZAR LOCALSTORAGE - Guardar directamente en localStorage
            Utils.log('Guardando deck en localStorage (modo prioritario)');
            this.decks.push(newDeck);
            localStorage.setItem('studyingflash_decks', JSON.stringify(this.decks));
            
            Utils.showNotification('Deck creado exitosamente', 'success');
            Utils.log('Deck creado con éxito:', newDeck);
            
            // Intentar sincronizar con API en segundo plano (opcional)
            try {
                await ApiService.post('/decks', newDeck);
                Utils.log('Deck sincronizado con API');
            } catch (apiError) {
                Utils.log('API no disponible, deck guardado solo en localStorage');
            }
            
        } catch (error) {
            Utils.error('Error al crear deck:', error);
            Utils.showNotification('Error al crear deck', 'error');
            return;
        }

        // Limpiar formulario
        nameInput.value = '';
        descriptionInput.value = '';
        if (publicCheckbox) publicCheckbox.checked = false;

        // Actualizar UI
        this.updateDecksList();
        this.updateDeckOptions();
    }

    /**
     * Crea una nueva flashcard y la guarda usando la API o localStorage
     * @returns {Promise<void>}
     */
    async createFlashcard() {
        Utils.log('🔧 [StudyingFlash] Iniciando creación de flashcard');
        
        const deckSelect = document.getElementById('flashcard-deck');
        const frontInput = document.querySelector('textarea#flashcard-front');
        const backInput = document.querySelector('textarea#flashcard-back');
        
        Utils.log('🔧 [StudyingFlash] Elementos encontrados:', {
            deckSelect: !!deckSelect,
            frontInput: !!frontInput,
            backInput: !!backInput
        });
        
        if (!deckSelect || !frontInput || !backInput) {
            Utils.error('Elementos de formulario no encontrados');
            Utils.showNotification('Error: Elementos del formulario no encontrados', 'error');
            return;
        }

        const deckId = deckSelect?.value || '';
        const front_content = {
            text: frontInput?.value?.trim() || '',
            image_url: null,
            audio_url: null,
            video_url: null
        };
        const back_content = {
            text: backInput?.value?.trim() || '',
            image_url: null,
            audio_url: null,
            video_url: null
        };

        Utils.log('🔧 [StudyingFlash] Datos del formulario:', {
            deckId: deckId,
            frontText: front_content.text,
            backText: back_content.text
        });

        if (!deckId || !front_content.text || !back_content.text) {
            Utils.showNotification('Todos los campos son requeridos', 'error');
            Utils.log('🔧 [StudyingFlash] Validación fallida - campos requeridos');
            return;
        }

        const newFlashcard = {
            id: Utils.generateId(),
            deckId: deckId,
            front_content: front_content,
            back_content: back_content,
            createdAt: new Date().toISOString(),
            algorithm_data: {
                algorithm_type: 'sm2',
                ease_factor: 2.5,
                interval: 1,
                repetitions: 0,
                next_review: new Date().toISOString()
            }
        };

        try {
            // PRIORIZAR LOCALSTORAGE - Guardar directamente en localStorage
            Utils.log('🔧 [StudyingFlash] Guardando flashcard en localStorage (modo prioritario)');
            
            // Asegurar que this.flashcards existe
            if (!this.flashcards) {
                this.flashcards = [];
                Utils.log('🔧 [StudyingFlash] Inicializando array de flashcards');
            }
            
            this.flashcards.push(newFlashcard);
            localStorage.setItem('studyingflash_flashcards', JSON.stringify(this.flashcards));
            
            Utils.showNotification('Flashcard creado exitosamente', 'success');
            Utils.log('🔧 [StudyingFlash] Flashcard creado con éxito:', newFlashcard);
            
            // Intentar sincronizar con API en segundo plano (opcional)
            try {
                Utils.log('🔧 [StudyingFlash] Intentando sincronizar con API...');
                await ApiService.post('/flashcards', newFlashcard);
                Utils.log('🔧 [StudyingFlash] Flashcard sincronizado con API');
            } catch (apiError) {
                Utils.log('🔧 [StudyingFlash] API no disponible, flashcard guardado solo en localStorage');
            }
            
        } catch (error) {
            Utils.error('Error al crear flashcard:', error);
            Utils.showNotification('Error al crear flashcard', 'error');
            return;
        }

        // Limpiar formulario
        Utils.log('🔧 [StudyingFlash] Limpiando formulario');
        frontInput.value = '';
        backInput.value = '';
        deckSelect.value = '';

        // Actualizar estadísticas del deck
        Utils.log('🔧 [StudyingFlash] Actualizando estadísticas del deck');
        this.updateDeckStats(deckId);
        
        Utils.log('🔧 [StudyingFlash] Creación de flashcard completada exitosamente');
    }

    /**
     * Actualiza la lista de decks mostrada en el panel de gestión
     */
    updateDecksList() {
        const decksList = document.getElementById('decks-list');
        if (!decksList) return;

        if (this.decks.length === 0) {
            decksList.innerHTML = '<p class="no-decks">No tienes decks creados aún. ¡Crea tu primer deck!</p>';
            return;
        }

        decksList.innerHTML = this.decks.map(deck => {
            const flashcardsCount = this.flashcards.filter(card => card.deckId === deck.id).length;
            return `
                <div class="deck-card" data-deck-id="${deck.id}">
                    <div class="deck-header">
                        <h3>${deck.name}</h3>
                        <div class="deck-actions">
                            <button onclick="app.editDeck('${deck.id}')" class="btn-edit">✏️</button>
                            <button onclick="app.deleteDeck('${deck.id}')" class="btn-delete">🗑️</button>
                        </div>
                    </div>
                    <p class="deck-description">${deck.description || 'Sin descripción'}</p>
                    <div class="deck-stats">
                        <span class="stat">📚 ${flashcardsCount} tarjetas</span>
                        <span class="stat">📅 ${Utils.formatDate(deck.createdAt)}</span>
                    </div>
                    <div class="deck-actions-bottom">
                        <button onclick="app.startStudySession('${deck.id}')" class="btn-study">Estudiar</button>
                        <button onclick="app.showSection('crear')" class="btn-add-card">+ Agregar tarjeta</button>
                    </div>
                </div>
            `;
        }).join('');
    }

    /**
     * Rellena el selector de decks disponible al crear una flashcard
     */
    updateDeckOptions() {
        const deckSelect = document.getElementById('flashcard-deck');
        if (!deckSelect) return;

        if (this.decks.length === 0) {
            deckSelect.innerHTML = '<option value="">Primero crea un deck</option>';
            deckSelect.disabled = true;
            return;
        }

        deckSelect.disabled = false;
        deckSelect.innerHTML = '<option value="">Selecciona un deck</option>' +
            this.decks.map(deck => `<option value="${deck.id}">${deck.name}</option>`).join('');
    }

    /**
     * Actualiza la vista de decks disponibles para estudiar
     */
    updateStudyDecks() {
        const studyDecks = document.getElementById('deck-selection');
        if (!studyDecks) return;

        if (this.decks.length === 0) {
            studyDecks.innerHTML = '<p class="no-decks">No tienes decks para estudiar. ¡Crea algunos primero!</p>';
            return;
        }

        studyDecks.innerHTML = this.decks.map(deck => {
            const deckFlashcards = this.flashcards.filter(card => card.deckId === deck.id);
            const readyToReview = deckFlashcards.filter(card => 
                new Date(card.algorithm_data.next_review) <= new Date()
            ).length;

            return `
                <div class="study-deck-card">
                    <h3>${deck.name}</h3>
                    <p>${deck.description || 'Sin descripción'}</p>
                    <div class="study-stats">
                        <span>📚 ${deckFlashcards.length} total</span>
                        <span>⏰ ${readyToReview} para revisar</span>
                    </div>
                    <button onclick="app.startStudySession('${deck.id}')" 
                            class="btn-study" 
                            ${deckFlashcards.length === 0 ? 'disabled' : ''}>
                        ${deckFlashcards.length === 0 ? 'Sin tarjetas' : 'Estudiar'}
                    </button>
                </div>
            `;
        }).join('');
    }

    // ===== SESIÓN DE ESTUDIO =====
    /**
     * Inicia una sesión de estudio para un deck específico
     * @param {string} deckId - Identificador del deck a estudiar
     */
    startStudySession(deckId) {
        Utils.log(`Iniciando sesión de estudio para deck: ${deckId}`);
        
        const deck = this.decks.find(d => d.id === deckId);
        if (!deck) {
            Utils.showNotification('Deck no encontrado', 'error');
            return;
        }

        const deckFlashcards = this.flashcards.filter(card => card.deckId === deckId);
        if (deckFlashcards.length === 0) {
            Utils.showNotification('Este deck no tiene tarjetas', 'error');
            return;
        }

        // Filtrar tarjetas que necesitan revisión
        const cardsToReview = deckFlashcards.filter(card => 
            new Date(card.algorithm_data.next_review) <= new Date()
        );

        if (cardsToReview.length === 0) {
            Utils.showNotification('No hay tarjetas para revisar en este momento', 'info');
            return;
        }

        // Inicializar sesión de estudio
        this.currentStudySession = {
            deckId: deckId,
            deckName: deck.name,
            cards: cardsToReview,
            currentCardIndex: 0,
            isFlipped: false,
            stats: {
                total: cardsToReview.length,
                correct: 0,
                incorrect: 0
            }
        };

        this.showStudyCard();
        
        // Mostrar interface de estudo dentro da seção estudiar
        const deckSelection = document.getElementById('deck-selection');
        const studyInterface = document.getElementById('study-interface');
        
        if (deckSelection) deckSelection.classList.add('hidden');
        if (studyInterface) studyInterface.classList.remove('hidden');
    }

    /**
     * Muestra la tarjeta actual de la sesión de estudio
     */
    showStudyCard() {
        if (!this.currentStudySession) return;

        const session = this.currentStudySession;
        const currentCard = session.cards[session.currentCardIndex];

        if (!currentCard) {
            this.endStudySession();
            return;
        }

        // Actualizar UI de la tarjeta
        const frontText = document.getElementById('card-front-text');
        const backText = document.getElementById('card-back-text');
        const deckName = document.getElementById('study-deck-name');
        const currentCardSpan = document.getElementById('current-card');
        const totalCardsSpan = document.getElementById('total-cards');
        const progressFill = document.getElementById('study-progress');
        const flashcard = document.getElementById('flashcard');

        if (frontText) frontText.textContent = currentCard.front_content.text;
        if (backText) backText.textContent = currentCard.back_content.text;
        if (deckName) deckName.textContent = session.deckName;
        if (currentCardSpan) currentCardSpan.textContent = session.currentCardIndex + 1;
        if (totalCardsSpan) totalCardsSpan.textContent = session.cards.length;
        
        // Actualizar barra de progreso
        if (progressFill) {
            const progress = ((session.currentCardIndex + 1) / session.cards.length) * 100;
            progressFill.style.width = `${progress}%`;
        }
        
        // Reset flip state
        if (flashcard) {
            flashcard.classList.remove('flipped');
        }

        // Actualizar progreso
        const progressInfo = document.getElementById('study-progress');
        if (progressInfo) {
            progressInfo.innerHTML = `
                <span>Tarjeta ${session.currentCardIndex + 1} de ${session.total}</span>
                <span>Deck: ${session.deckName}</span>
            `;
        }
    }

    /**
     * Voltea la tarjeta actual mostrando la respuesta
     */
    flipCard() {
        if (!this.currentStudySession) return;
        
        const flashcard = document.getElementById('flashcard');
        if (flashcard) {
            flashcard.classList.add('flipped');
        }
        
        this.currentStudySession.isFlipped = true;
    }

    /**
     * Registra la evaluación del usuario sobre la tarjeta actual
     * @param {number} difficulty - Dificultad de 1 (otra vez) a 4 (fácil)
     */
    evaluateCard(difficulty) {
        if (!this.currentStudySession || !this.currentStudySession.isFlipped) return;

        const session = this.currentStudySession;
        const currentCard = session.cards[session.currentCardIndex];

        // Actualizar algoritmo de repetición espaciada
        this.updateSpacedRepetition(currentCard, difficulty);

        // Actualizar estadísticas de la sesión
        if (difficulty >= 3) {
            session.stats.correct++;
        } else {
            session.stats.incorrect++;
        }

        // Avanzar a la siguiente tarjeta
        session.currentCardIndex++;
        session.isFlipped = false;

        if (session.currentCardIndex >= session.cards.length) {
            this.endStudySession();
        } else {
            this.showStudyCard();
        }
    }

    updateSpacedRepetition(card, difficulty) {
        const algorithmData = card.algorithm_data;
        
        // Algoritmo SM-2 simplificado
        if (difficulty >= 3) {
            algorithmData.repetitions++;
            algorithmData.ease_factor = Math.max(1.3, 
                algorithmData.ease_factor + (0.1 - (5 - difficulty) * (0.08 + (5 - difficulty) * 0.02))
            );
            
            if (algorithmData.repetitions === 1) {
                algorithmData.interval = 1;
            } else if (algorithmData.repetitions === 2) {
                algorithmData.interval = 6;
            } else {
                algorithmData.interval = Math.round(algorithmData.interval * algorithmData.ease_factor);
            }
        } else {
            algorithmData.repetitions = 0;
            algorithmData.interval = 1;
        }

        // Calcular próxima revisión
        const nextReview = new Date();
        nextReview.setDate(nextReview.getDate() + algorithmData.interval);
        algorithmData.next_review = nextReview.toISOString();

        // Guardar cambios
        this.saveFlashcard(card);
    }

    /**
     * Guarda los cambios de una flashcard en la API o en localStorage
     * @param {Object} flashcard - Flashcard modificada a persistir
     * @returns {Promise<void>}
     */
    async saveFlashcard(flashcard) {
        try {
            // Intentar guardar en API
            await ApiService.put(`/flashcards/${flashcard.id}`, flashcard);
            Utils.log('Flashcard actualizado en API');
        } catch (error) {
            Utils.log('Usando fallback localStorage para actualizar flashcard');
        }

        // Actualizar localStorage
        const index = this.flashcards.findIndex(card => card.id === flashcard.id);
        if (index !== -1) {
            this.flashcards[index] = flashcard;
            localStorage.setItem('studyingflash_flashcards', JSON.stringify(this.flashcards));
        }
    }

    /**
     * Finaliza la sesión de estudio actual y muestra un resumen
     */
    endStudySession() {
        if (!this.currentStudySession) return;

        const session = this.currentStudySession;
        
        // Mostrar resumen de la sesión
        Utils.showNotification(
            `Sesión completada: ${session.stats.correct}/${session.stats.total} correctas`, 
            'success'
        );

        // Actualizar estadísticas globales
        this.updateGlobalStats(session.stats);

        // Limpiar sesión
        this.currentStudySession = null;

        // Volver a la selección de decks
        const deckSelection = document.getElementById('deck-selection');
        const studyInterface = document.getElementById('study-interface');
        
        if (studyInterface) studyInterface.classList.add('hidden');
        if (deckSelection) deckSelection.classList.remove('hidden');
    }

    // ===== ESTADÍSTICAS =====
    updateStats() {
        const totalDecks = this.decks.length;
        const totalFlashcards = this.flashcards.length;
        const studiedToday = this.getStudiedToday();

        // Actualizar elementos de estadísticas en el dashboard
        const statsElements = {
            'total-decks': totalDecks,
            'total-flashcards': totalFlashcards,
            'studied-today': studiedToday
        };

        Object.entries(statsElements).forEach(([id, value]) => {
            const element = document.getElementById(id);
            if (element) {
                element.textContent = value;
            }
        });
    }

    updateStatsSection() {
        // Implementar estadísticas detalladas
        const statsContainer = document.getElementById('stats-container');
        if (!statsContainer) return;

        const stats = this.calculateDetailedStats();
        
        statsContainer.innerHTML = `
            <div class="stats-grid">
                <div class="stat-card">
                    <h3>Decks Totales</h3>
                    <div class="stat-number">${stats.totalDecks}</div>
                </div>
                <div class="stat-card">
                    <h3>Tarjetas Totales</h3>
                    <div class="stat-number">${stats.totalFlashcards}</div>
                </div>
                <div class="stat-card">
                    <h3>Estudiadas Hoy</h3>
                    <div class="stat-number">${stats.studiedToday}</div>
                </div>
                <div class="stat-card">
                    <h3>Racha Actual</h3>
                    <div class="stat-number">${stats.currentStreak} días</div>
                </div>
            </div>
        `;
    }

    updateRankingSection() {
        // Implementar ranking de usuarios/decks
        const rankingContainer = document.getElementById('ranking-container');
        if (!rankingContainer) return;

        const rankingStats = this.calculateRankingStats();
        
        rankingContainer.innerHTML = `
            <div class="ranking-grid">
                <div class="ranking-card">
                    <h3>🏆 Tu Posición</h3>
                    <div class="rank-number">#${rankingStats.userRank}</div>
                    <p>de ${rankingStats.totalUsers} usuarios</p>
                </div>
                <div class="ranking-card">
                    <h3>📚 Decks Completados</h3>
                    <div class="rank-number">${rankingStats.completedDecks}</div>
                    <p>decks dominados</p>
                </div>
                <div class="ranking-card">
                    <h3>🔥 Racha Máxima</h3>
                    <div class="rank-number">${rankingStats.maxStreak}</div>
                    <p>días consecutivos</p>
                </div>
                <div class="ranking-card">
                    <h3>⭐ Puntuación Total</h3>
                    <div class="rank-number">${rankingStats.totalScore}</div>
                    <p>puntos acumulados</p>
                </div>
            </div>
            <div class="leaderboard">
                <h3>🏅 Tabla de Líderes</h3>
                <div class="leaderboard-list">
                    ${rankingStats.topUsers.map((user, index) => `
                        <div class="leaderboard-item ${user.isCurrentUser ? 'current-user' : ''}">
                            <span class="rank">#${index + 1}</span>
                            <span class="username">${user.username}</span>
                            <span class="score">${user.score} pts</span>
                        </div>
                    `).join('')}
                </div>
            </div>
        `;
    }

    calculateDetailedStats() {
        return {
            totalDecks: this.decks.length,
            totalFlashcards: this.flashcards.length,
            studiedToday: this.getStudiedToday(),
            currentStreak: this.getCurrentStreak()
        };
    }

    getStudiedToday() {
        const today = new Date().toDateString();
        return this.flashcards.filter(card => {
            const lastReview = new Date(card.algorithm_data.next_review);
            return lastReview.toDateString() === today;
        }).length;
    }

    getCurrentStreak() {
        // Implementar lógica de racha
        return this.stats.currentStreak || 0;
    }

    calculateRankingStats() {
        // Datos simulados para ranking - en producción vendría de API
        return {
            userRank: Math.floor(Math.random() * 100) + 1,
            totalUsers: 1000,
            completedDecks: this.decks.filter(deck => this.isDeckCompleted(deck.id)).length,
            maxStreak: this.getMaxStreak(),
            totalScore: this.calculateTotalScore(),
            topUsers: [
                { username: 'FlashGenius', score: 14890, isCurrentUser: false },
                { username: 'Tú', score: this.calculateTotalScore(), isCurrentUser: true },
                { username: 'MemoryPro', score: 12340, isCurrentUser: false },
                { username: 'CardWizard', score: 11750, isCurrentUser: false }
            ].sort((a, b) => b.score - a.score)
        };
    }

    isDeckCompleted(deckId) {
        const deckCards = this.flashcards.filter(card => card.deckId === deckId);
        if (deckCards.length === 0) return false;
        
        // Un deck se considera completado si todas sus cartas han sido estudiadas al menos 3 veces
        return deckCards.every(card => (card.timesStudied || 0) >= 3);
    }

    getMaxStreak() {
        // Calcular racha máxima basada en estadísticas guardadas
        return this.stats.maxStreak || 0;
    }

    calculateTotalScore() {
        // Calcular puntuación total basada en actividad
        const deckPoints = this.decks.length * 100;
        const cardPoints = this.flashcards.length * 10;
        const studyPoints = Object.values(this.stats.dailyStudy || {}).reduce((sum, count) => sum + count, 0) * 5;
        
        return deckPoints + cardPoints + studyPoints;
    }

    updateGlobalStats(sessionStats) {
        if (!this.stats.totalSessions) this.stats.totalSessions = 0;
        if (!this.stats.totalCorrect) this.stats.totalCorrect = 0;
        if (!this.stats.totalAnswered) this.stats.totalAnswered = 0;

        this.stats.totalSessions++;
        this.stats.totalCorrect += sessionStats.correct;
        this.stats.totalAnswered += sessionStats.total;
        this.stats.lastStudyDate = new Date().toISOString();

        localStorage.setItem('studyingflash_stats', JSON.stringify(this.stats));
    }

    updateDeckStats(deckId) {
        const deckFlashcards = this.flashcards.filter(card => card.deckId === deckId);
        const deck = this.decks.find(d => d.id === deckId);
        
        if (deck) {
            deck.stats = {
                total: deckFlashcards.length,
                studied: deckFlashcards.filter(card => card.algorithm_data.repetitions > 0).length,
                mastered: deckFlashcards.filter(card => card.algorithm_data.repetitions >= 3).length
            };
            
            localStorage.setItem('studyingflash_decks', JSON.stringify(this.decks));
        }
    }

    // ===== GESTIÓN DE DECKS =====
    editDeck(deckId) {
        const deck = this.decks.find(d => d.id === deckId);
        if (!deck) return;

        const newName = prompt('Nuevo nombre del deck:', deck.name);
        if (newName && newName.trim()) {
            deck.name = newName.trim();
            localStorage.setItem('studyingflash_decks', JSON.stringify(this.decks));
            this.updateDecksList();
            Utils.showNotification('Deck actualizado', 'success');
        }
    }

    /**
     * Elimina un deck y sus tarjetas asociadas
     * @param {string} deckId - Identificador del deck a eliminar
     * @returns {Promise<void>}
     */
    async deleteDeck(deckId) {
        if (!confirm('¿Estás seguro de que quieres eliminar este deck y todas sus tarjetas?')) {
            return;
        }

        try {
            // Intentar eliminar de API
            await ApiService.delete(`/decks/${deckId}`);
            Utils.log('Deck eliminado de API');
        } catch (error) {
            Utils.log('Usando fallback localStorage para eliminar deck');
        }

        // Eliminar de localStorage
        this.decks = this.decks.filter(deck => deck.id !== deckId);
        this.flashcards = this.flashcards.filter(card => card.deckId !== deckId);
        
        localStorage.setItem('studyingflash_decks', JSON.stringify(this.decks));
        localStorage.setItem('studyingflash_flashcards', JSON.stringify(this.flashcards));

        this.updateDecksList();
        this.updateDeckOptions();
        Utils.showNotification('Deck eliminado', 'success');
    }
}

// ===== INICIALIZACIÓN =====
document.addEventListener('DOMContentLoaded', function() {
    Utils.log('DOM cargado, inicializando app');
    
    // Crear instancia global de la app
    window.app = new StudyingFlashApp();
    
    // Exponer funciones globales para onclick en HTML
    window.showSection = (sectionName) => app.showSection(sectionName);
    window.startStudySession = (deckId) => app.startStudySession(deckId);
    window.editDeck = (deckId) => app.editDeck(deckId);
    window.deleteDeck = (deckId) => app.deleteDeck(deckId);
    window.createDeck = () => app.createDeck();
    window.createFlashcard = () => app.createFlashcard();
    window.flipCard = () => app.flipCard();
    window.evaluateCard = (difficulty) => app.evaluateCard(difficulty);
    window.exitStudySession = () => app.endStudySession();
    window.startNewSession = () => app.loadStudySection(); // Assuming this is for starting a new session from summary
    console.log('✅ App inicializada y expuesta globalmente');
});

// Hacer la app accesible globalmente para debugging
window.StudyingFlashApp = StudyingFlashApp;
window.CONFIG = CONFIG;
window.Utils = Utils;
window.ApiService = ApiService;

// ===== MÓDULO DE AUTENTICACIÓN =====
const AuthModule = {
    loginWithFacebook() {
        Utils.showNotification('Login com Facebook em desenvolvimento', 'info');
    },

    loginWithGoogle() {
        Utils.log('Tentativa de login com Google');
        Utils.showNotification('Login com Google em desenvolvimento', 'info');
    },

    showForgotPassword() {
        Utils.log('Mostrando modal de esqueci a senha');
    },

    showRegisterModal() {
        Utils.log('Mostrando modal de registro');
        Utils.showNotification('Modal de registro em desenvolvimento', 'info');
    },

    handleLoginForm(event) {
        event.preventDefault();
        const email = document.getElementById('login-email').value;
        const password = document.getElementById('login-password').value;

        Utils.log('Tentativa de login', { email });

        if (email && password) {
            Utils.showNotification('Login realizado com sucesso!', 'success');
            AuthModule.hideLoginModal();
            AuthModule.updateUIForLoggedUser(email);
        } else {
            Utils.showNotification('Por favor, preencha todos os campos', 'error');
        }
    },

    updateUIForLoggedUser(email) {
        const loginButtons = document.querySelectorAll('#apple-login-btn, .btn[onclick*="showLoginModal"]');
        loginButtons.forEach(btn => {
            btn.textContent = `👤 ${email.split('@')[0]}`;
            btn.onclick = () => AuthModule.showUserMenu();
        });

        localStorage.setItem('studyingflash_user', JSON.stringify({ email, loggedIn: true }));
    },

    showUserMenu() {
        Utils.showNotification('Menu do usuário em desenvolvimento', 'info');
    },

<<<<<<< HEAD
function checkUserLogin() {
    const user = JSON.parse(localStorage.getItem('studyingflash_user') || '{}');
    if (user && user.loggedIn) {
        updateUIForLoggedUser(user.email);
    }
}
=======
    checkUserLogin() {
        const user = JSON.parse(localStorage.getItem('studyingflash_user') || '{}');
        if (user.loggedIn) {
            AuthModule.updateUIForLoggedUser(user.email);
        }
    },
>>>>>>> 2ceb1941

    togglePasswordVisibility() {
        const passwordField = document.getElementById('login-password');
        const toggleIcon = document.querySelector('.input-icon');

        if (passwordField.type === 'password') {
            passwordField.type = 'text';
        } else {
            passwordField.type = 'password';
            toggleIcon.textContent = '👁️';
        }
    },

    showLoginModal() {
        const loginModal = document.getElementById('login-modal');
        loginModal.style.display = 'flex';

        const emailField = document.getElementById('login-email');
        const passwordField = document.getElementById('login-password');

        if (emailField) {
            emailField.focus();
        } else if (passwordField) {
            passwordField.focus();
        }
    },

    hideLoginModal() {
        const loginModal = document.getElementById('login-modal');
        if (loginModal) {
            loginModal.style.display = 'none';
        }
    },

    init() {
        document.addEventListener('DOMContentLoaded', () => AuthModule.checkUserLogin());
    }
};

AuthModule.init();

// Exponer funciones de AuthModule globalmente para compatibilidad con HTML
window.loginWithFacebook = () => AuthModule.loginWithFacebook();
window.loginWithGoogle = () => AuthModule.loginWithGoogle();
window.showForgotPassword = () => AuthModule.showForgotPassword();
window.showRegisterModal = () => AuthModule.showRegisterModal();
window.handleLoginForm = event => AuthModule.handleLoginForm(event);
window.updateUIForLoggedUser = email => AuthModule.updateUIForLoggedUser(email);
window.showUserMenu = () => AuthModule.showUserMenu();
window.togglePasswordVisibility = () => AuthModule.togglePasswordVisibility();
window.showLoginModal = () => AuthModule.showLoginModal();
window.hideLoginModal = () => AuthModule.hideLoginModal();



/**
 * Valida la información del usuario antes del registro
 * @param {Object} userData - Datos del usuario a validar
 * @param {string} userData.username - Nombre de usuario
 * @param {string} userData.email - Correo electrónico del usuario
 * @param {string} [userData.password] - Contraseña a validar (opcional)
 * @returns {{valid: boolean, error?: string}} Resultado de la validación
 */
function validateUser(userData) {
    if (!userData || typeof userData !== 'object') {
        return { valid: false, error: 'Datos de usuario faltantes' };
    }

    const { username, email, password } = userData;

    if (!username || !email) {
        return { valid: false, error: 'Nombre de usuario y email son requeridos' };
    }

    const cleanUsername = username.trim();
    if (cleanUsername.length < 3 || /[^\w]/.test(cleanUsername)) {
        return { valid: false, error: 'Nombre de usuario inválido' };
    }

    const emailRegex = /^[^\s@]+@[^\s@]+\.[^\s@]+$/;
    if (!emailRegex.test(email)) {
        return { valid: false, error: 'Email inválido' };
    }

    const bannedDomains = ['tempmail.com', 'dispostable.com'];
    const domain = email.toLowerCase().split('@').pop();
    if (bannedDomains.includes(domain)) {
        return { valid: false, error: 'Dominio de email no permitido' };
    }

    if (password !== undefined && password.trim().length < 6) {
        return { valid: false, error: 'La contraseña debe tener al menos 6 caracteres' };
    }

    return { valid: true };
}

<|MERGE_RESOLUTION|>--- conflicted
+++ resolved
@@ -1155,21 +1155,12 @@
         Utils.showNotification('Menu do usuário em desenvolvimento', 'info');
     },
 
-<<<<<<< HEAD
-function checkUserLogin() {
-    const user = JSON.parse(localStorage.getItem('studyingflash_user') || '{}');
-    if (user && user.loggedIn) {
-        updateUIForLoggedUser(user.email);
-    }
-}
-=======
     checkUserLogin() {
         const user = JSON.parse(localStorage.getItem('studyingflash_user') || '{}');
         if (user.loggedIn) {
             AuthModule.updateUIForLoggedUser(user.email);
         }
     },
->>>>>>> 2ceb1941
 
     togglePasswordVisibility() {
         const passwordField = document.getElementById('login-password');
@@ -1210,6 +1201,21 @@
 };
 
 AuthModule.init();
+
+// Função para mostrar menu do usuário
+function showUserMenu() {
+    Utils.showNotification('Menu do usuário em desenvolvimento', 'info');
+}
+
+function checkUserLogin() {
+    const user = JSON.parse(localStorage.getItem('studyingflash_user') || '{}');
+    if (user && user.loggedIn) {
+        updateUIForLoggedUser(user.email);
+    }
+}
+
+// Chamar verificação de login quando a página carregar
+document.addEventListener('DOMContentLoaded', checkUserLogin);
 
 // Exponer funciones de AuthModule globalmente para compatibilidad con HTML
 window.loginWithFacebook = () => AuthModule.loginWithFacebook();
