--- conflicted
+++ resolved
@@ -1424,22 +1424,6 @@
   <footer class="footer">
     <div class="footer-content">
       <div class="footer-section">
-<<<<<<< HEAD
-        <h3 class="footer-heading">Sobre</h3>
-        <ul class="footer-links">
-          <li><a href="#">Nós</a></li>
-          <li><a href="#">FAQ</a></li>
-          <li><a href="#">Contato</a></li>
-        </ul>
-      </div>
-
-      <div class="footer-section social-links">
-        <h3 class="footer-heading">Siga-nos</h3>
-        <div class="social-icons">
-          <a href="#"><img src="https://img.icons8.com/ios-filled/50/ffffff/twitter.png" alt="Twitter"></a>
-          <a href="#"><img src="https://img.icons8.com/ios-filled/50/ffffff/facebook-new.png" alt="Facebook"></a>
-          <a href="#"><img src="https://img.icons8.com/ios-filled/50/ffffff/linkedin.png" alt="LinkedIn"></a>
-=======
         <h3>StudyingFlash</h3>
         <p>Tu plataforma de aprendizaje inteligente</p>
       </div>
@@ -1481,25 +1465,14 @@
               <use href="#icon-linkedin"></use>
             </svg>
           </a>
->>>>>>> e0d55ab7
         </div>
       </div>
     </div>
     <div class="footer-bottom">
-<<<<<<< HEAD
-      <p>© 2025 StudyingFlash. Todos os direitos reservados.</p>
-    </div>
-  </footer>
-  
-  <!-- Scripts de Autenticación -->
-  <script src="js/auth-system-fixed.js?v=2"></script>
-=======
       <p>© 2025 StudyingFlash. Todos los derechos reservados.</p>
     </div>
   </footer>
 
   <!-- Scripts principais da aplicação -->
-  <!-- Removidas referências quebradas para js/dashboard-flashcard-integration.js e js/auth-system-fixed.js -->
->>>>>>> e0d55ab7
 </body>
 </html>