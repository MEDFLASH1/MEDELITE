--- conflicted
+++ resolved
@@ -332,15 +332,9 @@
       try {
         const response = await fetch(url, options);
 
-<<<<<<< HEAD
-        // Si la respuesta es exitosa o es un error del cliente (4xx), no reintentar
-        if (response.ok || (response.status >= 400 && response.status < 500){ ) {
-          return response; }
-=======
         // Se a resposta é exitosa ou é um erro do cliente (4xx), não reintentar
         if (response.ok || (response.status >= 400 && response.status < 500)) {
           return response;
->>>>>>> 9c25895b
         }
 
         // Error del servidor (5xx), reintentar
@@ -429,10 +423,6 @@
 
     if (error.name === 'AbortError') {
       errorMessage = 'Tiempo de espera agotado';
-<<<<<<< HEAD
-    } else if (error.message.includes('Failed to fetch'){ ) {
-      errorMessage = 'Sin conexión a internet'; }
-=======
     } else if (error.message.includes('Failed to fetch')) {
       errorMessage = 'Sin conexión a internet';
       
@@ -445,7 +435,6 @@
           showNotification('Modo offline ativado', 'warning', 5000);
         }
       }
->>>>>>> 9c25895b
     } else {
       errorMessage = error.message || 'Error desconocido';
     }
