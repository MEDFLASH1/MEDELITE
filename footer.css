<<<<<<< HEAD
.footer {
    background-color: #1a1a1a;
    color: #f0f0f0;
    padding: 40px 20px;
    font-family: 'Inter', sans-serif;
    border-top: 1px solid #333;
}

.footer-content {
    display: flex;
    flex-wrap: wrap;
    justify-content: space-around;
    max-width: 1200px;
    margin: 0 auto;
    gap: 20px;
=======
/* Footer Styles - Design baseado na imagem fornecida */
.footer {
    background-color: #1a1a1a;
    color: #ffffff;
    padding: 60px 40px 20px;
    font-family: -apple-system, BlinkMacSystemFont, 'Segoe UI', Roboto, 'Helvetica Neue', Arial, sans-serif;
    margin-top: auto;
    position: relative;
}

/* Efeito de pontos verdes no topo do rodapé */
.footer::before {
    content: '';
    position: absolute;
    top: 0;
    left: 0;
    right: 0;
    height: 40px;
    background: linear-gradient(90deg, 
        transparent 0%, 
        rgba(34, 197, 94, 0.3) 10%, 
        rgba(34, 197, 94, 0.6) 20%, 
        rgba(34, 197, 94, 0.3) 30%, 
        transparent 40%,
        rgba(34, 197, 94, 0.4) 50%,
        rgba(34, 197, 94, 0.7) 60%,
        rgba(34, 197, 94, 0.4) 70%,
        transparent 80%,
        rgba(34, 197, 94, 0.5) 90%,
        transparent 100%
    );
    background-size: 20px 4px;
    background-repeat: repeat-x;
    background-position: 0 10px;
}

.footer-content {
    display: grid;
    grid-template-columns: 2fr 1fr 1fr 1fr;
    gap: 60px;
    max-width: 1200px;
    margin: 0 auto;
    align-items: start;
    position: relative;
    z-index: 1;
>>>>>>> e0d55ab7
}

.footer-section {
    flex: 1;
    min-width: 180px;
    margin-bottom: 20px;
}

.footer-section h2,
.footer-section h3 {
    color: #ffffff;
<<<<<<< HEAD
    margin-bottom: 15px;
    font-weight: 700;
}

.footer-section p {
    font-size: 0.9em;
=======
    font-size: 20px;
    font-weight: 600;
    margin-bottom: 20px;
    line-height: 1.3;
}

.footer-section p {
    color: #a0a0a0;
    font-size: 16px;
>>>>>>> e0d55ab7
    line-height: 1.6;
    color: #cccccc;
}

.footer-section ul {
    list-style: none;
    padding: 0;
}

.footer-section ul li {
    margin-bottom: 10px;
}

.footer-section ul li a {
<<<<<<< HEAD
    color: #cccccc;
=======
    color: #a0a0a0;
>>>>>>> e0d55ab7
    text-decoration: none;
    transition: color 0.3s ease;
}

.footer-section ul li a:hover {
<<<<<<< HEAD
    color: #6366f1; /* Cor de destaque */
=======
    color: #ffffff;
    opacity: 0.9;
>>>>>>> e0d55ab7
}

.social-links {
    display: flex;
    gap: 15px;
}

<<<<<<< HEAD
.social-links img {
    width: 24px;
    height: 24px;
    filter: invert(100%); /* Para ícones SVG brancos */
    transition: transform 0.3s ease;
=======
.social-links a {
    color: #a0a0a0;
    transition: transform 0.3s ease, color 0.3s ease;
    display: flex;
    align-items: center;
    justify-content: center;
    width: 40px;
    height: 40px;
>>>>>>> e0d55ab7
}

.social-links img:hover {
    transform: scale(1.1);
<<<<<<< HEAD
}

=======
    color: #ffffff;
}

.social-links .icon {
    width: 24px;
    height: 24px;
}

/* Footer Bottom */
>>>>>>> e0d55ab7
.footer-bottom {
    text-align: center;
    margin-top: 30px;
    padding-top: 20px;
<<<<<<< HEAD
    border-top: 1px solid #333;
    font-size: 0.85em;
    color: #999999;
=======
    border-top: 1px solid #333333;
    color: #a0a0a0;
    font-size: 14px;
    font-weight: 400;
    position: relative;
    z-index: 1;
>>>>>>> e0d55ab7
}

/* Responsividade */
@media (max-width: 768px) {
    .footer-content {
<<<<<<< HEAD
        flex-direction: column;
        align-items: center;
        text-align: center;
=======
        grid-template-columns: 1fr;
        gap: 40px;
        text-align: left;
    }
    
    .footer-section h3 {
        font-size: 18px;
        margin-bottom: 16px;
>>>>>>> e0d55ab7
    }

    .footer-section {
        margin-bottom: 30px;
    }

    .social-links {
        justify-content: center;
    }
}

<<<<<<< HEAD
=======
@media (max-width: 480px) {
    .footer {
        padding: 30px 16px 16px;
    }
    
    .footer-content {
        gap: 30px;
    }
    
    .footer-section h3 {
        font-size: 16px;
    }
    
    .footer-section p,
    .footer-section ul li a {
        font-size: 13px;
    }
}
>>>>>>> e0d55ab7
<|MERGE_RESOLUTION|>--- conflicted
+++ resolved
@@ -1,20 +1,3 @@
-<<<<<<< HEAD
-.footer {
-    background-color: #1a1a1a;
-    color: #f0f0f0;
-    padding: 40px 20px;
-    font-family: 'Inter', sans-serif;
-    border-top: 1px solid #333;
-}
-
-.footer-content {
-    display: flex;
-    flex-wrap: wrap;
-    justify-content: space-around;
-    max-width: 1200px;
-    margin: 0 auto;
-    gap: 20px;
-=======
 /* Footer Styles - Design baseado na imagem fornecida */
 .footer {
     background-color: #1a1a1a;
@@ -60,26 +43,10 @@
     align-items: start;
     position: relative;
     z-index: 1;
->>>>>>> e0d55ab7
 }
 
-.footer-section {
-    flex: 1;
-    min-width: 180px;
-    margin-bottom: 20px;
-}
-
-.footer-section h2,
 .footer-section h3 {
     color: #ffffff;
-<<<<<<< HEAD
-    margin-bottom: 15px;
-    font-weight: 700;
-}
-
-.footer-section p {
-    font-size: 0.9em;
-=======
     font-size: 20px;
     font-weight: 600;
     margin-bottom: 20px;
@@ -89,51 +56,42 @@
 .footer-section p {
     color: #a0a0a0;
     font-size: 16px;
->>>>>>> e0d55ab7
     line-height: 1.6;
-    color: #cccccc;
+    margin-bottom: 16px;
+    font-weight: 400;
 }
 
 .footer-section ul {
     list-style: none;
     padding: 0;
+    margin: 0;
 }
 
 .footer-section ul li {
-    margin-bottom: 10px;
+    margin-bottom: 12px;
 }
 
 .footer-section ul li a {
-<<<<<<< HEAD
-    color: #cccccc;
-=======
     color: #a0a0a0;
->>>>>>> e0d55ab7
     text-decoration: none;
-    transition: color 0.3s ease;
+    font-size: 16px;
+    font-weight: 400;
+    transition: color 0.3s ease, opacity 0.3s ease;
 }
 
 .footer-section ul li a:hover {
-<<<<<<< HEAD
-    color: #6366f1; /* Cor de destaque */
-=======
     color: #ffffff;
     opacity: 0.9;
->>>>>>> e0d55ab7
 }
 
+/* Social Links */
 .social-links {
     display: flex;
-    gap: 15px;
+    gap: 16px;
+    margin-top: 20px;
+    align-items: center;
 }
 
-<<<<<<< HEAD
-.social-links img {
-    width: 24px;
-    height: 24px;
-    filter: invert(100%); /* Para ícones SVG brancos */
-    transition: transform 0.3s ease;
-=======
 .social-links a {
     color: #a0a0a0;
     transition: transform 0.3s ease, color 0.3s ease;
@@ -142,15 +100,10 @@
     justify-content: center;
     width: 40px;
     height: 40px;
->>>>>>> e0d55ab7
 }
 
-.social-links img:hover {
+.social-links a:hover {
     transform: scale(1.1);
-<<<<<<< HEAD
-}
-
-=======
     color: #ffffff;
 }
 
@@ -160,33 +113,25 @@
 }
 
 /* Footer Bottom */
->>>>>>> e0d55ab7
 .footer-bottom {
     text-align: center;
-    margin-top: 30px;
+    margin-top: 40px;
     padding-top: 20px;
-<<<<<<< HEAD
-    border-top: 1px solid #333;
-    font-size: 0.85em;
-    color: #999999;
-=======
     border-top: 1px solid #333333;
     color: #a0a0a0;
     font-size: 14px;
     font-weight: 400;
     position: relative;
     z-index: 1;
->>>>>>> e0d55ab7
 }
 
 /* Responsividade */
 @media (max-width: 768px) {
+    .footer {
+        padding: 40px 20px 20px;
+    }
+    
     .footer-content {
-<<<<<<< HEAD
-        flex-direction: column;
-        align-items: center;
-        text-align: center;
-=======
         grid-template-columns: 1fr;
         gap: 40px;
         text-align: left;
@@ -195,20 +140,24 @@
     .footer-section h3 {
         font-size: 18px;
         margin-bottom: 16px;
->>>>>>> e0d55ab7
     }
-
-    .footer-section {
-        margin-bottom: 30px;
+    
+    .footer-section p,
+    .footer-section ul li a {
+        font-size: 14px;
     }
-
+    
     .social-links {
-        justify-content: center;
+        justify-content: flex-start;
+        margin-top: 16px;
+    }
+    
+    .footer-bottom {
+        margin-top: 30px;
+        font-size: 12px;
     }
 }
 
-<<<<<<< HEAD
-=======
 @media (max-width: 480px) {
     .footer {
         padding: 30px 16px 16px;
@@ -227,4 +176,3 @@
         font-size: 13px;
     }
 }
->>>>>>> e0d55ab7
