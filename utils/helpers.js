--- conflicted
+++ resolved
@@ -457,35 +457,12 @@
   };
 
   const finalOptions = { ...defaultOptions, ...options };
-  renderEmptyState(container, finalOptions);
-}
-
-<<<<<<< HEAD
-
-=======
->>>>>>> 178c73a6
+  renderEmptyState(container, finalOptions);}
+
 /**
  * Descarga un archivo con el contenido especificado
  * @param {string} content - Contenido del archivo
  * @param {string} filename - Nombre del archivo
-<<<<<<< HEAD
- * @param {string} mimeType - Tipo MIME del archivo
- */
-export function downloadFile(content, filename, mimeType) {
-  const blob = new Blob([content], { type: mimeType });
-  const url = window.URL.createObjectURL(blob);
-  const a = document.createElement('a');
-  
-  a.href = url;
-  a.download = filename;
-  a.style.display = 'none';
-  
-  document.body.appendChild(a);
-  a.click();
-  document.body.removeChild(a);
-  
-  window.URL.revokeObjectURL(url);
-=======
  * @param {string} mimeType - Tipo MIME del archivo (default: 'text/plain')
  */
 export function downloadFile(content, filename, mimeType = 'text/plain') {
@@ -502,20 +479,30 @@
     link.click();
     document.body.removeChild(link);
     
-    // Limpiar el URL del blob
-    setTimeout(() => URL.revokeObjectURL(url), 100);
-    
-    showNotification(`Archivo "${filename}" descargado exitosamente`, 'success');
+    URL.revokeObjectURL(url);
   } catch (error) {
-    console.error('Error al descargar archivo:', error);
-    showNotification('Error al descargar el archivo', 'error');
-  }
-}
-
-/**
- * Sanitiza un nombre de archivo removiendo caracteres no válidos
- * @param {string} filename - Nombre del archivo a sanitizar
- * @returns {string} - Nombre del archivo sanitizado
+    console.error('Error downloading file:', error);
+    throw error;
+  }
+}
+
+/**
+ * Capitaliza la primera letra de cada palabra en una cadena
+ * @param {string} str - Cadena a capitalizar
+ * @returns {string} - Cadena capitalizada
+ */
+export function capitalizeWords(str) {
+  if (!str || typeof str !== 'string') {
+    return '';
+  }
+  
+  return str.replace(/\b\w/g, l => l.toUpperCase());
+}
+
+/**
+ * Sanitiza un nombre de archivo
+ * @param {string} filename - Nombre original
+ * @returns {string} - Nombre de archivo sanitizado
  */
 export function sanitizeFilename(filename) {
   if (!filename || typeof filename !== 'string') {
@@ -589,16 +576,3 @@
   return password.length >= 6;
 }
 
-/**
- * Capitaliza la primera letra de cada palabra
- * @param {string} str - Cadena a capitalizar
- * @returns {string} - Cadena con primera letra de cada palabra capitalizada
- */
-export function capitalizeFirst(str) {
-  if (!str || typeof str !== 'string') {
-    return '';
-  }
-  
-  return str.replace(/\b\w/g, l => l.toUpperCase());
->>>>>>> 178c73a6
-}
