--- conflicted
+++ resolved
@@ -167,25 +167,6 @@
       }
     }, 300);
   }
-<<<<<<< HEAD
-}
-
-/**
- * Formatea una fecha para mostrar en la UI
- * @param {string|Date} date - Fecha a formatear
- * @param {string} locale - Locale para el formato (default: 'es-ES')
- * @returns {string} - Fecha formateada
- */
-export function formatDate(date, locale = 'es-ES') {
-  if (!date) {
-    return 'N/A';
-  }
-
-  const dateObj = typeof date === 'string' ? new Date(date) : date;
-
-  if (isNaN(dateObj.getTime(){ )) {
-    return 'Fecha inválida'; }
-=======
   
   // Criar elemento de notificação
   const notification = document.createElement('div');
@@ -207,7 +188,6 @@
     }, 10);
   } else {
     notification.classList.add('show');
->>>>>>> 9c25895b
   }
   
   // Configurar botão de fechar
@@ -394,66 +374,6 @@
     actionFn = null,
     customClass = ''
   } = options;
-<<<<<<< HEAD
-
-  // Obtener elemento contenedor
-  const element =
-    typeof container === 'string'
-      ? document.querySelector(container)
-      : container;
-
-  if (!element) {
-    console.warn('Contenedor no encontrado para renderizar estado vacío');
-    return;
-  }
-
-  // Construir HTML del estado vacío
-  let html = `<div class="empty-state ${className}">`;
-
-  // Agregar icono si se especifica
-  if (icon) {
-    html += `<div class="empty-state-icon">${icon}</div>`;
-  }
-
-  // Agregar mensaje
-  html += `<p class="text-muted empty-state-message">${message}</p>`;
-
-  // Agregar botón de acción si se especifica
-  if (actionText) {
-    if (actionTarget) {
-      // Acción de navegación usando NavigationService
-      html += `
-        <button onclick="window.handleNavigation('${actionTarget}')" class="btn btn-primary empty-state-action">
-          ${actionText}
-        </button>
-      `;
-      
-      // Configurar handler de navegación global si no existe
-      if (!window.handleNavigation) {
-        window.handleNavigation = async (target) => {
-          try {
-            // Importar NavigationService dinámicamente
-            const { navigateTo } = await import('../services/NavigationService.js');
-            await navigateTo(target);
-          } catch (error) {
-            console.error('Error en navegación:', error);
-            // Fallback a método tradicional si está disponible
-            if (window.showSection) {
-              window.showSection(target);
-            }
-          }
-        };
-      }
-    } else if (actionCallback) {
-      // Acción personalizada
-      const callbackName = `emptyStateAction_${Date.now()}`;
-      window[callbackName] = actionCallback;
-      html += `
-        <button onclick="window.${callbackName}()" class="btn btn-primary empty-state-action">
-          ${actionText}
-        </button>
-      `;
-=======
   
   const emptyStateHTML = `
     <div class="empty-state ${customClass}">
@@ -471,7 +391,6 @@
     const actionButton = container.querySelector('.empty-action');
     if (actionButton) {
       actionButton.addEventListener('click', actionFn);
->>>>>>> 9c25895b
     }
   }
 }
@@ -584,16 +503,6 @@
  * @param {number} limit - Limite em ms
  * @returns {Function} - Função com throttle
  */
-<<<<<<< HEAD
-export function formatFileSize(bytes) {
-  if (!bytes || bytes === 0) { return '0 B'; }
-  
-  const k = 1024;
-  const sizes = ['B', 'KB', 'MB', 'GB'];
-  const i = Math.floor(Math.log(bytes) / Math.log(k));
-  
-  return parseFloat((bytes / Math.pow(k, i)).toFixed(2)) + ' ' + sizes[i];
-=======
 export function throttle(fn, limit = 300) {
   let inThrottle;
   return function(...args) {
@@ -605,7 +514,6 @@
       }, limit);
     }
   };
->>>>>>> 9c25895b
 }
 
 /**
@@ -627,32 +535,6 @@
     (window.innerWidth <= 768);
 }
 
-<<<<<<< HEAD
-
-
-/**
- * Formatea una fecha en formato DD/MM/YYYY
- * @param {string|Date} date - Fecha a formatear
- * @returns {string} - Fecha en formato DD/MM/YYYY
- */
-export function formatDateDDMMYYYY(date) {
-  if (!date) {
-    return 'N/A';
-  }
-
-  const dateObj = typeof date === 'string' ? new Date(date) : date;
-
-  if (isNaN(dateObj.getTime(){ )) {
-    return 'Fecha inválida'; }
-  }
-
-  const day = dateObj.getDate().toString().padStart(2, '0');
-  const month = (dateObj.getMonth() + 1).toString().padStart(2, '0');
-  const year = dateObj.getFullYear();
-
-  return `${day}/${month}/${year}`;
-}
-=======
 // Exportar todas as funções
 export default {
   showNotification,
@@ -668,4 +550,3 @@
   detectSystemTheme,
   isMobileDevice
 };
->>>>>>> 9c25895b
